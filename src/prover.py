--- conflicted
+++ resolved
@@ -1,538 +1,497 @@
-#!/usr/bin/env python3
-
-from __future__ import annotations
-from abc import ABC, abstractmethod
-import itertools
-import random
-
-from pyparsing import Optional
-
-from logic import *
-from util import *
-from proofrules import *
-from parser import parse, fmla_parse
-from verifier import verify
-
-# Use a verifier!! Gives you a list of sequents; unclosed obligations. Also gives you feedback. Use often in tactics.
-#len(verify) == 0 is a good thing.
-
-
-class Tactic(ABC):
-
-    @abstractmethod
-    def apply(self, seq: Sequent) -> set[Proof]:
-        return set([seq])
-    
-class IdentityTactic(Tactic):
-
-    def __init__(self,):
-        pass
-
-    def apply(self, seq: Sequent) -> set[Proof]:
-        return set([(Proof(), seq, identityRule)])
-
-class InstantiateForallTactic(Tactic):
-
-    """
-    A general tactic for proving sequents with a quantified
-    formula in the context. The constructor takes a set of
-    objects to instantiate the quantified variable with, and
-    for each object `e`, `apply` returns a proof with one application
-    of `@L` where the quantified variable is replaced with `e`
-    in the context of the premise.
-    """
-    
-    def __init__(self, grounds: set[Formula|Agent|Resource|Key]):
-        self.grounds = grounds
-
-    def apply(self, seq: Sequent) -> set[Proof]:
-        pfs = set([])
-        # seq is p1, ..., pn |- delta
-        for p in seq.gamma:
-            if not isinstance(p.p, Forall):
-                continue
-            # p is Proposition(@x . q)
-            x = p.p.x
-            q = p.p.p
-            for e in self.grounds:
-                # A new assumption to add to the context of the premise
-                # by substituting e for x.
-                new_assume = Proposition(apply_formula(q, {x: e}))
-                # If this assumption is already in the context, don't bother
-                # generating a proof
-                if new_assume not in seq.gamma:
-                    # The context for the premise of the proof that will be added
-                    # contains the new assumption, and removes the @x . p judgement
-                    # to avoid repeating the same step in the future.
-                    new_gamma = [r for r in seq.gamma if r != p] + [new_assume]
-                    # Before adding the proof, need to check whether delta is a
-                    # truth (proposition) judgement or affirmation.
-                    # This determines whether to use the "normal" @L rule, or the
-                    # version that matches affirmation judgements.
-                    which_rule = forallLeftRule if isinstance(seq.delta, Proposition) else forallLeftAffRule
-                    # Add the proof to the return set.
-                    pfs |= set([Proof([Sequent(new_gamma, seq.delta)], seq, which_rule)])
-        return pfs
-
-class SignTactic(Tactic):
-
-    """
-    A tactic for incorporating a signed credential into
-    assumptions as a `says` formula. The `says` formula
-    obtained by applying the `Sign` rule to `cred` with
-    the public key of `agent` is incorporated into the
-    context of an application of `Cut`. So if this tactic
-    were constructed as:
-    
-    SignTactic(parse('sign(open(#b, <r>), [k])'), Agent('#a'))
-    
-    And applied to the following sequent:
-    
-    iskey(#a, [k]), sign(open(#b, <r>), [k]) |- P
-
-    Then it would yield the following proof.
-
-                        T.0  T.1
-    cut -------------------------------------------------
-        iskey(#a, [k]), sign(open(#b, <r>), [k]) |- P
-
-    The premise `T.0` will be a closed proof of
-    `#a says open(#b, <r>)` if and only if:
-        - The `cred` argument is in the context of the
-          sequent that the tactic is applied to.
-        - The sequent that the tactic is applied to
-          has an `iskey` predicate that associates the
-          `agent` argument with the key appearing in
-          the `cred` argument, i.e. `iskey(#a, [k])` in
-          this example.
-    The premise `T.1` of the resulting proof will be a
-    sequent (i.e., an open/unclosed premise) with a set
-    of assumptions identical to those in the sequent that
-    the tactic is applied to, but will also include
-    `#a says open(#b, <r>)`. I.e.:
-
-    #a says open(#b, <r>), iskey(#a, [k]), sign(open(#b, <r>), [k]) |- P
-
-    If the two conditions listed above are not true of
-    the sequent that the tactic is applied to, then
-    `apply` returns the empty set.
-
-    The proofs returned by this tactic can be closed by
-    combining with other tactics using `ThenTactic`, or
-    by applying other tactics to `pf.premises[1].conclusion`,
-    (assuming `pf` is the returned proof), which will contain
-    the unfinished sequent with the new `says` in its
-    assumption, and chaining the two proofs together with
-    `chain`.
-    """
-    
-    def __init__(self, cred: Formula, agent: Agent):
-        self._cred = cred
-        self._ag = agent
-        # _says is the formula that we want to introduce in the cut
-        self._says = App(Operator.SAYS, 2, [agent, cred.args[0]])
-        # _iskey associates agent to the key in cred
-        self._iskey = App(Operator.ISKEY, 2, [agent, cred.args[1]])
-        # cred and _iskey need to be present in the sequent to
-        # apply this tactic
-        self._reqs = [
-            Proposition(cred),
-            Proposition(self._iskey)
-        ]
-
-    def apply(self, seq: Sequent) -> set[Proof]:
-        # make sure all of the required assumptions are present
-        if not all(p in seq.gamma for p in self._reqs):
-            return set([])
-        # if the `says` formula is already in the sequent's
-        # assumptions, then there is no need to introduce it
-        # again
-        if Proposition(self._says) in seq.gamma:
-            return set([])
-        # cutgoal is the formula that we want to prove in the
-        # left premise of the `cut` appliction
-        cutgoal = Sequent(seq.gamma, Proposition(self._says))
-        # `Sign` requires proving `_iskey` and `_cred`
-        # We already checked that these are in the context,
-        # so if we've gotten this far then we know that both
-        # are proved with one application of the identity rule
-        pf_iskey = get_one_proof(Sequent(seq.gamma, Proposition(self._iskey)), RuleTactic(identityRule))
-        pf_cred = get_one_proof(Sequent(seq.gamma, Proposition(self._cred)), RuleTactic(identityRule))
-        # The left premise of the cut is proved by combining these proofs
-        # using the `Sign` rule
-        pf_cutgoal = Proof([pf_iskey, pf_cred], cutgoal, signRule)
-        # The right premise of the cut will copy the assumptions
-        # in the current sequent, and add _says
-        new_gamma = (
-            seq.gamma + 
-            [Proposition(self._says)]
-        )
-        newgoal = Sequent(new_gamma, seq.delta)
-        # We need to look at the delta (proof goal) of the given sequent
-        # to determine whether to use the version of `cut` for truth
-        # or affirmation judgements
-        whichRule = cutRule if isinstance(seq.delta, Proposition) else affCutRule
-        # Now put everything together and return the proof
-        return set([Proof([pf_cutgoal, newgoal], seq, whichRule)])
-
-class CertTactic(Tactic):
-
-    """
-    A tactic for incorporating a signed credential into
-
-    """
-    
-    def __init__(self, agent: Agent, k: Key, ca: Agent, caK: Key):
-        #args = 
-        
-        self._ag = agent
-        # _says is the formula that we want to introduce in the cut
-        self._iskey = App(Operator.ISKEY, 2, [agent, k])
-        # _iskey associates agent to the key in cred
-        self._ca = App(Operator.ISCA, 1, [ca])
-
-        self._cert = App(Operator.SAYS, 2, [ca, self._iskey])
-        # cred and _iskey need to be present in the sequent to
-        # apply this tactic
-        self._reqs = [
-            Proposition(self._cert),
-            Proposition(self._ca)
-        ]
-
-    def apply(self, seq: Sequent) -> set[Proof]:
-        # make sure all of the required assumptions are present
-        if not all(p in seq.gamma for p in self._reqs):
-            return set([])
-        # if the `says` formula is already in the sequent's
-        # assumptions, then there is no need to introduce it
-        # again
-        if Proposition(self._iskey) in seq.gamma:
-            return set([])
-        # cutgoal is the formula that we want to prove in the
-        # left premise of the `cut` appliction
-        cutgoal = Sequent(seq.gamma, Proposition(self._iskey))
-        # `Sign` requires proving `_iskey` and `_cred`
-        # We already checked that these are in the context,
-        # so if we've gotten this far then we know that both
-        # are proved with one application of the identity rule
-        pf_ca = get_one_proof(Sequent(seq.gamma, Proposition(self._ca)), RuleTactic(identityRule))
-        pf_cert = get_one_proof(Sequent(seq.gamma, Proposition(self._cert)), RuleTactic(identityRule))
-        # The left premise of the cut is proved by combining these proofs
-        # using the `Cert` rule
-        pf_cutgoal = Proof([pf_ca, pf_cert], cutgoal, certRule)
-        # The right premise of the cut will copy the assumptions
-        # in the current sequent, and add _says
-        new_gamma = (
-            seq.gamma + 
-            [Proposition(self._iskey)]
-        )
-        newgoal = Sequent(new_gamma, seq.delta)
-        # We need to look at the delta (proof goal) of the given sequent
-        # to determine whether to use the version of `cut` for truth
-        # or affirmation judgements
-        whichRule = cutRule if isinstance(seq.delta, Proposition) else affCutRule
-        # Now put everything together and return the proof
-        return set([Proof([pf_cutgoal, newgoal], seq, whichRule)])
-
-
-class RuleTactic(Tactic):
-
-    """
-    A general tactic for applying the rules in `proofrules` to make
-    single-step progress on a proof. This does not attempt to apply
-    the quantifier rules, and will raise `ValueError` if the constructor
-    is given such a rule.
-    """
-    
-    def __init__(self, rule: Rule):
-        match rule:
-            case Rule(_, _, '@L')|Rule(_,_,'@R'):
-                raise ValueError(f'RuleTactic cannot be applied to @L or @R')
-        self._rule = rule
-
-    def apply(self, seq: Sequent) -> set[Proof]:
-        pfs = set([])
-        # Attempt to unify the given sequent with the conclusion of the rule.
-        rhos = list(matchs_sequent(self._rule.conclusion, seq, {}))
-        # There may be more than one substitution that unifies the
-        # sequent with the rule, i.e., more than one opportunity to
-        # apply the rule to this sequent. This tactic will generate
-        # proofs for all of them.
-        for rho in rhos:
-            # We want to remove any assumptions from the sequent that
-            # were used to match the rule. This is a general heuristic
-            # to avoid infinite applications of the same step when
-            # the tactic is combined with repetitive tactics.
-            rule_gamma = apply_sequent(self._rule.conclusion, rho).gamma
-            red_gamma = [p for p in seq.gamma if p not in rule_gamma]
-            # The premises of each proof are obtained by applying
-            # the substitution rho to each rule premise, and adding
-            # the assumptions from the goal sequent that were not
-            # used to match with the rule.
-            prems = [
-                Sequent(
-                    list(set(apply_sequent(prem, rho).gamma + red_gamma)), 
-                    apply_sequent(prem, rho).delta
-                ) 
-                for prem in self._rule.premises
-            ]
-            # Add the proof to the return set, and carry on
-            pfs |= set([Proof(prems, seq, self._rule)])
-        return pfs
-
-class ThenTactic(Tactic):
-
-    """
-    A combinator tactic to apply a sequence of tactics,
-    chaining the proofs obtained by later tactics to any
-    unclosed branches of proofs generated by earlier tactics.
-
-    This can be used in two modes, depending on the value 
-    of `pass_on` given to the constructor. If `pass_on` is 
-    `True`, then if the first tactic in the sequence fails
-    to produce any proofs, then the next tactic is applied
-    to the original sequent. If `pass_on` is `False`, then
-    when the first tactic produces no proofs, no further
-    tactics are applied.
-
-    Most applications of this tactic will want to use it with
-    `pass_on` set to `True`, so this is the default value.
-    """
-    
-    def __init__(self, ts: list[Tactic], pass_on=True):
-        self._ts = ts
-        self._pass = pass_on
-
-    def apply(self, seq: Sequent) -> set[Proof]:
-        pfs = set([])
-        # This tactic calls itself recursively, and
-        # will terminate when the sequence of tactics
-        # to apply is empty.
-        if len(self._ts) > 0:
-            # The first tactic in the sequence is applied directly,
-            # and the remaining are dealt with recursively.
-            t1, t2 = self._ts[0], ThenTactic(self._ts[1:], pass_on=self._pass)
-            t1_pfs = t1.apply(seq)
-            # If the first tactic didn't yield any proofs, then
-            # return an empty set if `pass_on` is `False`.
-            # Otherwise, just proceed to the next tactic
-            # with the original sequent.
-            if len(t1_pfs) == 0:
-                return t2.apply(seq) if self._pass else set([])
-            else:
-                for pf1 in t1_pfs:
-                    # For each proof returned by the first tactic,
-                    # find the set of remaining unclosed branches
-                    # (i.e. "obligations") by calling verify.
-                    obs = [ob for ob in verify(pf1) if ob != seq]
-                    # If all of the branches are closed, then
-                    # simply return this proof.
-                    # No future tactics will be able to make further
-                    # progress on it.
-                    if len(obs) == 0:
-                        return set([pf1])
-                    # Generate proofs for the remaining obligations
-                    # by applying the rest of the tactic sequence
-                    # to them
-                    t2_pfs = [(ob, t2.apply(ob)) for ob in obs]
-                    # Now we have a *set* of proofs for each unclosed
-                    # branch. We don't know a priori which of them
-                    # will be able to close, so we return proofs that
-                    # try every combination of proof for all premises.
-                    combs = list(
-                        itertools.product(
-                            *[pf if len(pf) > 0 else [ob] for ob, pf in t2_pfs]
-                        )
-                    )
-                    # The list of combinations can be empty if there were
-                    # no proofs for one of the obligations.
-                    if len(combs) > 0:
-                        for comb in combs:
-                            # If this isn't the case, then chain each combination
-                            # of obligation proofs onto the current proof,
-                            # and add it to the return set.
-                            chains = {ob: comb[i] for i, ob in enumerate(obs)}
-                            pfs |= set([chain(pf1, chains)])
-                    else:
-                        # If this happens, then just add the current proof.
-                        pfs |= set([pf1])
-        return pfs
-
-<<<<<<< HEAD
-class RepeatTactic(Tactic):
-#infinite loops easily. Recommend not using.
-    """
-    Iterate a tactic until it fails to make progress on any
-    unclosed branches of the proof. Optionally, an iteration
-    bound may be given.
-    """
-    
-    def __init__(self, t: Tactic, n: int=None):
-        self._t = t
-        self._n = n
-        self._cache = set([])
-
-    def apply(self, seq: Sequent) -> set[Proof]:
-        if self._n is None or self._n >= 0:
-            # If a bound is given, then decrement it before
-            # recursively calling ourself.
-            n = None if self._n is None else self._n - 1
-            # Sequence the tactic with a recursive application
-            # of RepeatTactic. Here it is essential that we
-            # tell ThenTactic to stop when the first tactic
-            # fails to produce a proof.
-            return ThenTactic([self._t, RepeatTactic(self._t, n)], pass_on=False).apply(seq)
-        return set([])
-
-=======
->>>>>>> e76acb31
-class OrElseTactic(Tactic):
-
-    """
-    Apply a sequence of tactics until progress is made.
-    Specifically, continue applying tactics in the
-    given sequence while they fail to produce any proofs.
-    When a tactic does produce proofs, return them and
-    stop applying further tactics.
-    """
-    
-    def __init__(self, ts: list[Tactic]):
-        self._ts = ts
-
-    def apply(self, seq: Sequent) -> set[Proof]:
-        # This works in a similar way to ThenTactic,
-        # making recursive calls to itself
-        # for as long as tactics attempted so far do not
-        # produce any proofs.
-        if len(self._ts) > 0:
-            t_pfs = self._ts[0].apply(seq)
-            if len(t_pfs) == 0:
-                return OrElseTactic(self._ts[1:]).apply(seq)
-            else:
-                return t_pfs
-        return set([])
-
-def chain(pf: Proof, chains: dict[Sequent, Proof]) -> Proof:
-    """
-    Chain proofs for unclosed branches of a proof into
-    the original proof. An unclosed branch in a proof
-    will manifest as a `Sequent` object in a premise,
-    rather than a `Proof` object. The `chains` argument
-    maps these sequents to proofs, which are substituted
-    into the given proof `pf`.
-    
-    Args:
-        pf (Proof): A proof, potentially containing unclosed
-            branches.
-        chains (dict[Sequent, Proof]): Mapping of unfinished
-            branches to their proofs.
-    
-    Returns:
-        Proof: The proof described in the summary.
-    """
-    # If the mapping contains a proof for the original
-    # conclusion, then return it.
-    if pf.conclusion in chains:
-        return chains[pf.conclusion]
-    new_prems = []
-    # Look for unfinished branches among the premises.
-    for prem in pf.premises:
-        if isinstance(prem, Proof):
-            # If a premise already has a proof, it may still
-            # contain unfinished branches. Recurse on it.
-            new_prems.append(chain(prem, chains))    
-        elif prem in chains:
-            # Otherwise, if the premise is a sequent mapped to
-            # a proof by the given `chains`, then use the mapping
-            new_prems.append(chains[prem] if chains[prem] is not None else prem)
-        else:
-            # Otherwise, it is a sequent that the mapping does
-            # not have a proof for. Leave it unchanged.
-            new_prems.append(prem)
-    return Proof(new_prems, pf.conclusion, pf.rule)
-
-def get_one_proof(seq: Sequent, t: Tactic) -> Optional[Proof]:
-    """
-    Convenience function to look for a closed proof
-    in the set returned by a tactic.
-    
-    Args:
-        seq (Sequent): A sequent to apply the tactic to.
-        t (Tactic): Tactic to apply.
-    
-    Returns:
-        Optional[Proof]: If the tactic yields a closed proof,
-            i.e., one for which `verify` returns an empty set
-            of obligations, then that proof is returned.
-            Otherwise, `None`.
-    """
-    for pf in t.apply(seq):
-        if len(verify(pf)) == 0:
-            return pf
-        #proof_stringify(pf)
-    #print(len(t.apply(seq)))
-    return None
-
-def prove(seq: Sequent) -> Optional[Proof]:
-    """
-    Produce a proof for a given sequent, if the
-    student's tactic is able to find one. You
-    should implement this function by developing
-    one or more tactics for the authorization
-    policies specified in the lab, and applying them
-    to `seq`.
-    
-    Args:
-        seq (Sequent): Sequent to prove.
-    
-    Returns:
-        Optional[Proof]: A closed proof of `seq`, if
-            one exists. Otherwise `None`.
-    """
-<<<<<<< HEAD
-    #print(sequent_stringify(seq))
-    t = ThenTactic([
-    SignTactic(parse('sign(iskey(#root, [2b:8f:e8:9b]), [43:c9:43:e6])'), Agent('#ca')),
-    CertTactic(Agent('#root'), Key('[2b:8f:e8:9b]'), Agent('#ca'), Key('[43:c9:43:e6]')),
-    SignTactic(parse('sign((open(#calebkoo, <calebkoo.txt>)), [2b:8f:e8:9b])'), Agent('#root')),
-    RuleTactic(identityRule)
-    ])
-    print(proof_stringify(get_one_proof(seq, t)))
-    return get_one_proof(seq, t)
-    # NEXT ONE
-    t= ThenTactic([
-    SignTactic(parse('sign(iskey(#root, [2b:8f:e8:9b]), [43:c9:43:e6])'), Agent('#ca')),
-    CertTactic(Agent('#root'), Key('[2b:8f:e8:9b]'), Agent('#ca'), Key('[43:c9:43:e6]')),
-
-
-    ])
-    
-
-if __name__ == '__main__':
-
-    #in class live coding
-    #seq = parse('@x, #A says iskey(x, [pk]) |- P')
-    #for pf in tn.apply(seq):
-    #    print(stringify())
-    seq = parse('P, Q |- P')
-    for pf in IdentityTactic().apply(seq):
-=======
-    # P -> Q, P |- Q
-    t = ThenTactic(
-        [
-            RuleTactic(impLeftRule),
-            RuleTactic(identityRule),
-            # RuleTactic(identityRule)
-        ]
-    )
-    return get_one_proof(seq, t)
-
-if __name__ == '__main__':
-
-    seq = parse('iskey(#a, [pka]), sign(P, [pka]) |- #a says P')
-    t = SignTactic(parse('sign(P, [pka])'), Agent('#a'))
-    for pf in t.apply(seq):
->>>>>>> e76acb31
-        print(stringify(pf))
-
-    pass
+#!/usr/bin/env python3
+
+from __future__ import annotations
+from abc import ABC, abstractmethod
+import itertools
+import random
+
+from pyparsing import Optional
+
+from logic import *
+from util import *
+from proofrules import *
+from parser import parse, fmla_parse
+from verifier import verify
+
+# Use a verifier!! Gives you a list of sequents; unclosed obligations. Also gives you feedback. Use often in tactics.
+#len(verify) == 0 is a good thing.
+
+
+class Tactic(ABC):
+
+    @abstractmethod
+    def apply(self, seq: Sequent) -> set[Proof]:
+        return set([seq])
+    
+class IdentityTactic(Tactic):
+
+    def __init__(self,):
+        pass
+
+    def apply(self, seq: Sequent) -> set[Proof]:
+        return set([(Proof(), seq, identityRule)])
+
+class InstantiateForallTactic(Tactic):
+
+    """
+    A general tactic for proving sequents with a quantified
+    formula in the context. The constructor takes a set of
+    objects to instantiate the quantified variable with, and
+    for each object `e`, `apply` returns a proof with one application
+    of `@L` where the quantified variable is replaced with `e`
+    in the context of the premise.
+    """
+    
+    def __init__(self, grounds: set[Formula|Agent|Resource|Key]):
+        self.grounds = grounds
+
+    def apply(self, seq: Sequent) -> set[Proof]:
+        pfs = set([])
+        # seq is p1, ..., pn |- delta
+        for p in seq.gamma:
+            if not isinstance(p.p, Forall):
+                continue
+            # p is Proposition(@x . q)
+            x = p.p.x
+            q = p.p.p
+            for e in self.grounds:
+                # A new assumption to add to the context of the premise
+                # by substituting e for x.
+                new_assume = Proposition(apply_formula(q, {x: e}))
+                # If this assumption is already in the context, don't bother
+                # generating a proof
+                if new_assume not in seq.gamma:
+                    # The context for the premise of the proof that will be added
+                    # contains the new assumption, and removes the @x . p judgement
+                    # to avoid repeating the same step in the future.
+                    new_gamma = [r for r in seq.gamma if r != p] + [new_assume]
+                    # Before adding the proof, need to check whether delta is a
+                    # truth (proposition) judgement or affirmation.
+                    # This determines whether to use the "normal" @L rule, or the
+                    # version that matches affirmation judgements.
+                    which_rule = forallLeftRule if isinstance(seq.delta, Proposition) else forallLeftAffRule
+                    # Add the proof to the return set.
+                    pfs |= set([Proof([Sequent(new_gamma, seq.delta)], seq, which_rule)])
+        return pfs
+
+class SignTactic(Tactic):
+
+    """
+    A tactic for incorporating a signed credential into
+    assumptions as a `says` formula. The `says` formula
+    obtained by applying the `Sign` rule to `cred` with
+    the public key of `agent` is incorporated into the
+    context of an application of `Cut`. So if this tactic
+    were constructed as:
+    
+    SignTactic(parse('sign(open(#b, <r>), [k])'), Agent('#a'))
+    
+    And applied to the following sequent:
+    
+    iskey(#a, [k]), sign(open(#b, <r>), [k]) |- P
+
+    Then it would yield the following proof.
+
+                        T.0  T.1
+    cut -------------------------------------------------
+        iskey(#a, [k]), sign(open(#b, <r>), [k]) |- P
+
+    The premise `T.0` will be a closed proof of
+    `#a says open(#b, <r>)` if and only if:
+        - The `cred` argument is in the context of the
+          sequent that the tactic is applied to.
+        - The sequent that the tactic is applied to
+          has an `iskey` predicate that associates the
+          `agent` argument with the key appearing in
+          the `cred` argument, i.e. `iskey(#a, [k])` in
+          this example.
+    The premise `T.1` of the resulting proof will be a
+    sequent (i.e., an open/unclosed premise) with a set
+    of assumptions identical to those in the sequent that
+    the tactic is applied to, but will also include
+    `#a says open(#b, <r>)`. I.e.:
+
+    #a says open(#b, <r>), iskey(#a, [k]), sign(open(#b, <r>), [k]) |- P
+
+    If the two conditions listed above are not true of
+    the sequent that the tactic is applied to, then
+    `apply` returns the empty set.
+
+    The proofs returned by this tactic can be closed by
+    combining with other tactics using `ThenTactic`, or
+    by applying other tactics to `pf.premises[1].conclusion`,
+    (assuming `pf` is the returned proof), which will contain
+    the unfinished sequent with the new `says` in its
+    assumption, and chaining the two proofs together with
+    `chain`.
+    """
+    
+    def __init__(self, cred: Formula, agent: Agent):
+        self._cred = cred
+        self._ag = agent
+        # _says is the formula that we want to introduce in the cut
+        self._says = App(Operator.SAYS, 2, [agent, cred.args[0]])
+        # _iskey associates agent to the key in cred
+        self._iskey = App(Operator.ISKEY, 2, [agent, cred.args[1]])
+        # cred and _iskey need to be present in the sequent to
+        # apply this tactic
+        self._reqs = [
+            Proposition(cred),
+            Proposition(self._iskey)
+        ]
+
+    def apply(self, seq: Sequent) -> set[Proof]:
+        # make sure all of the required assumptions are present
+        if not all(p in seq.gamma for p in self._reqs):
+            return set([])
+        # if the `says` formula is already in the sequent's
+        # assumptions, then there is no need to introduce it
+        # again
+        if Proposition(self._says) in seq.gamma:
+            return set([])
+        # cutgoal is the formula that we want to prove in the
+        # left premise of the `cut` appliction
+        cutgoal = Sequent(seq.gamma, Proposition(self._says))
+        # `Sign` requires proving `_iskey` and `_cred`
+        # We already checked that these are in the context,
+        # so if we've gotten this far then we know that both
+        # are proved with one application of the identity rule
+        pf_iskey = get_one_proof(Sequent(seq.gamma, Proposition(self._iskey)), RuleTactic(identityRule))
+        pf_cred = get_one_proof(Sequent(seq.gamma, Proposition(self._cred)), RuleTactic(identityRule))
+        # The left premise of the cut is proved by combining these proofs
+        # using the `Sign` rule
+        pf_cutgoal = Proof([pf_iskey, pf_cred], cutgoal, signRule)
+        # The right premise of the cut will copy the assumptions
+        # in the current sequent, and add _says
+        new_gamma = (
+            seq.gamma + 
+            [Proposition(self._says)]
+        )
+        newgoal = Sequent(new_gamma, seq.delta)
+        # We need to look at the delta (proof goal) of the given sequent
+        # to determine whether to use the version of `cut` for truth
+        # or affirmation judgements
+        whichRule = cutRule if isinstance(seq.delta, Proposition) else affCutRule
+        # Now put everything together and return the proof
+        return set([Proof([pf_cutgoal, newgoal], seq, whichRule)])
+
+class CertTactic(Tactic):
+
+    """
+    A tactic for incorporating a signed credential into
+
+    """
+    
+    def __init__(self, agent: Agent, k: Key, ca: Agent, caK: Key):
+        #args = 
+        
+        self._ag = agent
+        # _says is the formula that we want to introduce in the cut
+        self._iskey = App(Operator.ISKEY, 2, [agent, k])
+        # _iskey associates agent to the key in cred
+        self._ca = App(Operator.ISCA, 1, [ca])
+
+        self._cert = App(Operator.SAYS, 2, [ca, self._iskey])
+        # cred and _iskey need to be present in the sequent to
+        # apply this tactic
+        self._reqs = [
+            Proposition(self._cert),
+            Proposition(self._ca)
+        ]
+
+    def apply(self, seq: Sequent) -> set[Proof]:
+        # make sure all of the required assumptions are present
+        if not all(p in seq.gamma for p in self._reqs):
+            return set([])
+        # if the `says` formula is already in the sequent's
+        # assumptions, then there is no need to introduce it
+        # again
+        if Proposition(self._iskey) in seq.gamma:
+            return set([])
+        # cutgoal is the formula that we want to prove in the
+        # left premise of the `cut` appliction
+        cutgoal = Sequent(seq.gamma, Proposition(self._iskey))
+        # `Sign` requires proving `_iskey` and `_cred`
+        # We already checked that these are in the context,
+        # so if we've gotten this far then we know that both
+        # are proved with one application of the identity rule
+        pf_ca = get_one_proof(Sequent(seq.gamma, Proposition(self._ca)), RuleTactic(identityRule))
+        pf_cert = get_one_proof(Sequent(seq.gamma, Proposition(self._cert)), RuleTactic(identityRule))
+        # The left premise of the cut is proved by combining these proofs
+        # using the `Cert` rule
+        pf_cutgoal = Proof([pf_ca, pf_cert], cutgoal, certRule)
+        # The right premise of the cut will copy the assumptions
+        # in the current sequent, and add _says
+        new_gamma = (
+            seq.gamma + 
+            [Proposition(self._iskey)]
+        )
+        newgoal = Sequent(new_gamma, seq.delta)
+        # We need to look at the delta (proof goal) of the given sequent
+        # to determine whether to use the version of `cut` for truth
+        # or affirmation judgements
+        whichRule = cutRule if isinstance(seq.delta, Proposition) else affCutRule
+        # Now put everything together and return the proof
+        return set([Proof([pf_cutgoal, newgoal], seq, whichRule)])
+
+
+class RuleTactic(Tactic):
+
+    """
+    A general tactic for applying the rules in `proofrules` to make
+    single-step progress on a proof. This does not attempt to apply
+    the quantifier rules, and will raise `ValueError` if the constructor
+    is given such a rule.
+    """
+    
+    def __init__(self, rule: Rule):
+        match rule:
+            case Rule(_, _, '@L')|Rule(_,_,'@R'):
+                raise ValueError(f'RuleTactic cannot be applied to @L or @R')
+        self._rule = rule
+
+    def apply(self, seq: Sequent) -> set[Proof]:
+        pfs = set([])
+        # Attempt to unify the given sequent with the conclusion of the rule.
+        rhos = list(matchs_sequent(self._rule.conclusion, seq, {}))
+        # There may be more than one substitution that unifies the
+        # sequent with the rule, i.e., more than one opportunity to
+        # apply the rule to this sequent. This tactic will generate
+        # proofs for all of them.
+        for rho in rhos:
+            # We want to remove any assumptions from the sequent that
+            # were used to match the rule. This is a general heuristic
+            # to avoid infinite applications of the same step when
+            # the tactic is combined with repetitive tactics.
+            rule_gamma = apply_sequent(self._rule.conclusion, rho).gamma
+            red_gamma = [p for p in seq.gamma if p not in rule_gamma]
+            # The premises of each proof are obtained by applying
+            # the substitution rho to each rule premise, and adding
+            # the assumptions from the goal sequent that were not
+            # used to match with the rule.
+            prems = [
+                Sequent(
+                    list(set(apply_sequent(prem, rho).gamma + red_gamma)), 
+                    apply_sequent(prem, rho).delta
+                ) 
+                for prem in self._rule.premises
+            ]
+            # Add the proof to the return set, and carry on
+            pfs |= set([Proof(prems, seq, self._rule)])
+        return pfs
+
+class ThenTactic(Tactic):
+
+    """
+    A combinator tactic to apply a sequence of tactics,
+    chaining the proofs obtained by later tactics to any
+    unclosed branches of proofs generated by earlier tactics.
+
+    This can be used in two modes, depending on the value 
+    of `pass_on` given to the constructor. If `pass_on` is 
+    `True`, then if the first tactic in the sequence fails
+    to produce any proofs, then the next tactic is applied
+    to the original sequent. If `pass_on` is `False`, then
+    when the first tactic produces no proofs, no further
+    tactics are applied.
+
+    Most applications of this tactic will want to use it with
+    `pass_on` set to `True`, so this is the default value.
+    """
+    
+    def __init__(self, ts: list[Tactic], pass_on=True):
+        self._ts = ts
+        self._pass = pass_on
+
+    def apply(self, seq: Sequent) -> set[Proof]:
+        pfs = set([])
+        # This tactic calls itself recursively, and
+        # will terminate when the sequence of tactics
+        # to apply is empty.
+        if len(self._ts) > 0:
+            # The first tactic in the sequence is applied directly,
+            # and the remaining are dealt with recursively.
+            t1, t2 = self._ts[0], ThenTactic(self._ts[1:], pass_on=self._pass)
+            t1_pfs = t1.apply(seq)
+            # If the first tactic didn't yield any proofs, then
+            # return an empty set if `pass_on` is `False`.
+            # Otherwise, just proceed to the next tactic
+            # with the original sequent.
+            if len(t1_pfs) == 0:
+                return t2.apply(seq) if self._pass else set([])
+            else:
+                for pf1 in t1_pfs:
+                    # For each proof returned by the first tactic,
+                    # find the set of remaining unclosed branches
+                    # (i.e. "obligations") by calling verify.
+                    obs = [ob for ob in verify(pf1) if ob != seq]
+                    # If all of the branches are closed, then
+                    # simply return this proof.
+                    # No future tactics will be able to make further
+                    # progress on it.
+                    if len(obs) == 0:
+                        return set([pf1])
+                    # Generate proofs for the remaining obligations
+                    # by applying the rest of the tactic sequence
+                    # to them
+                    t2_pfs = [(ob, t2.apply(ob)) for ob in obs]
+                    # Now we have a *set* of proofs for each unclosed
+                    # branch. We don't know a priori which of them
+                    # will be able to close, so we return proofs that
+                    # try every combination of proof for all premises.
+                    combs = list(
+                        itertools.product(
+                            *[pf if len(pf) > 0 else [ob] for ob, pf in t2_pfs]
+                        )
+                    )
+                    # The list of combinations can be empty if there were
+                    # no proofs for one of the obligations.
+                    if len(combs) > 0:
+                        for comb in combs:
+                            # If this isn't the case, then chain each combination
+                            # of obligation proofs onto the current proof,
+                            # and add it to the return set.
+                            chains = {ob: comb[i] for i, ob in enumerate(obs)}
+                            pfs |= set([chain(pf1, chains)])
+                    else:
+                        # If this happens, then just add the current proof.
+                        pfs |= set([pf1])
+        return pfs
+
+class OrElseTactic(Tactic):
+
+    """
+    Apply a sequence of tactics until progress is made.
+    Specifically, continue applying tactics in the
+    given sequence while they fail to produce any proofs.
+    When a tactic does produce proofs, return them and
+    stop applying further tactics.
+    """
+    
+    def __init__(self, ts: list[Tactic]):
+        self._ts = ts
+
+    def apply(self, seq: Sequent) -> set[Proof]:
+        # This works in a similar way to ThenTactic,
+        # making recursive calls to itself
+        # for as long as tactics attempted so far do not
+        # produce any proofs.
+        if len(self._ts) > 0:
+            t_pfs = self._ts[0].apply(seq)
+            if len(t_pfs) == 0:
+                return OrElseTactic(self._ts[1:]).apply(seq)
+            else:
+                return t_pfs
+        return set([])
+
+def chain(pf: Proof, chains: dict[Sequent, Proof]) -> Proof:
+    """
+    Chain proofs for unclosed branches of a proof into
+    the original proof. An unclosed branch in a proof
+    will manifest as a `Sequent` object in a premise,
+    rather than a `Proof` object. The `chains` argument
+    maps these sequents to proofs, which are substituted
+    into the given proof `pf`.
+    
+    Args:
+        pf (Proof): A proof, potentially containing unclosed
+            branches.
+        chains (dict[Sequent, Proof]): Mapping of unfinished
+            branches to their proofs.
+    
+    Returns:
+        Proof: The proof described in the summary.
+    """
+    # If the mapping contains a proof for the original
+    # conclusion, then return it.
+    if pf.conclusion in chains:
+        return chains[pf.conclusion]
+    new_prems = []
+    # Look for unfinished branches among the premises.
+    for prem in pf.premises:
+        if isinstance(prem, Proof):
+            # If a premise already has a proof, it may still
+            # contain unfinished branches. Recurse on it.
+            new_prems.append(chain(prem, chains))    
+        elif prem in chains:
+            # Otherwise, if the premise is a sequent mapped to
+            # a proof by the given `chains`, then use the mapping
+            new_prems.append(chains[prem] if chains[prem] is not None else prem)
+        else:
+            # Otherwise, it is a sequent that the mapping does
+            # not have a proof for. Leave it unchanged.
+            new_prems.append(prem)
+    return Proof(new_prems, pf.conclusion, pf.rule)
+
+def get_one_proof(seq: Sequent, t: Tactic) -> Optional[Proof]:
+    """
+    Convenience function to look for a closed proof
+    in the set returned by a tactic.
+    
+    Args:
+        seq (Sequent): A sequent to apply the tactic to.
+        t (Tactic): Tactic to apply.
+    
+    Returns:
+        Optional[Proof]: If the tactic yields a closed proof,
+            i.e., one for which `verify` returns an empty set
+            of obligations, then that proof is returned.
+            Otherwise, `None`.
+    """
+    for pf in t.apply(seq):
+        if len(verify(pf)) == 0:
+            return pf
+        #proof_stringify(pf)
+    #print(len(t.apply(seq)))
+    return None
+
+def prove(seq: Sequent) -> Optional[Proof]:
+    """
+    Produce a proof for a given sequent, if the
+    student's tactic is able to find one. You
+    should implement this function by developing
+    one or more tactics for the authorization
+    policies specified in the lab, and applying them
+    to `seq`.
+    
+    Args:
+        seq (Sequent): Sequent to prove.
+    
+    Returns:
+        Optional[Proof]: A closed proof of `seq`, if
+            one exists. Otherwise `None`.
+    """
+    #print(sequent_stringify(seq))
+    t = ThenTactic([
+    SignTactic(parse('sign(iskey(#root, [2b:8f:e8:9b]), [43:c9:43:e6])'), Agent('#ca')),
+    CertTactic(Agent('#root'), Key('[2b:8f:e8:9b]'), Agent('#ca'), Key('[43:c9:43:e6]')),
+    SignTactic(parse('sign((open(#calebkoo, <calebkoo.txt>)), [2b:8f:e8:9b])'), Agent('#root')),
+    RuleTactic(identityRule)
+    ])
+    print(proof_stringify(get_one_proof(seq, t)))
+    return get_one_proof(seq, t)
+    # NEXT ONE
+    t= ThenTactic([
+    SignTactic(parse('sign(iskey(#root, [2b:8f:e8:9b]), [43:c9:43:e6])'), Agent('#ca')),
+    CertTactic(Agent('#root'), Key('[2b:8f:e8:9b]'), Agent('#ca'), Key('[43:c9:43:e6]')),
+
+
+    ])
+    
+
+if __name__ == '__main__':
+
+    #in class live coding
+    #seq = parse('@x, #A says iskey(x, [pk]) |- P')
+    #for pf in tn.apply(seq):
+    #    print(stringify())
+    seq = parse('P, Q |- P')
+    for pf in IdentityTactic().apply(seq):
+        print(stringify(pf))
+
+    seq = parse('iskey(#a, [pka]), sign(P, [pka]) |- #a says P')
+    t = SignTactic(parse('sign(P, [pka])'), Agent('#a'))
+    for pf in t.apply(seq):
+        print(stringify(pf))
+
+    pass